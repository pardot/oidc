package deci

import (
	"crypto/rand"
	"encoding/json"
	"html/template"
	"net/http"

	"github.com/gorilla/mux"
	"github.com/gorilla/sessions"
	"github.com/sirupsen/logrus"
)

const (
	sessionName          = "deci"
	sessionChallengeKey  = "challenge"
	challengeBytesLength = 32
)

var (
	acceptablePubKeyCredParams = []PublicKeyCredentialParameters{
		{
			Type: PublicKeyCredentialTypePublicKey,
			Alg:  COSEAlgorithmES256,
		},
		{
			Type: PublicKeyCredentialTypePublicKey,
			Alg:  COSEAlgorithmES384,
		},
		{
			Type: PublicKeyCredentialTypePublicKey,
			Alg:  COSEAlgorithmES512,
		},
		{
			Type: PublicKeyCredentialTypePublicKey,
			Alg:  COSEAlgorithmPS256,
		},
		{
			Type: PublicKeyCredentialTypePublicKey,
			Alg:  COSEAlgorithmPS384,
		},
		{
			Type: PublicKeyCredentialTypePublicKey,
			Alg:  COSEAlgorithmPS512,
		},
	}
)

type App struct {
<<<<<<< HEAD
	logger logrus.FieldLogger
	sstore sessions.Store
=======
	logger           logrus.FieldLogger
	sstore           sessions.Store
	storage          storage.Storage
	relyingPartyName string
>>>>>>> 1fb9742e

	router *mux.Router
}

func NewApp(logger logrus.FieldLogger, sstore sessions.Store) *App {
	a := &App{
<<<<<<< HEAD
		logger: logger,
		sstore: sstore,
=======
		logger:           logger,
		sstore:           sstore,
		relyingPartyName: cfg.RelyingPartyName,
		now:              time.Now,
>>>>>>> 1fb9742e
	}

	router := mux.NewRouter()
	router.PathPrefix("/static/").Handler(http.StripPrefix("/static/", http.FileServer(http.Dir("./static"))))
	router.HandleFunc("/", a.handleIndex)
	router.HandleFunc("/credentialrequests", a.handleCreateCredentialRequest).Methods("POST")
	router.HandleFunc("/credentials", a.handleCreateCredential).Methods("POST")

	a.router = router
	return a
}

func (a *App) ServeHTTP(w http.ResponseWriter, r *http.Request) {
	a.router.ServeHTTP(w, r)
}

func (a *App) handleIndex(w http.ResponseWriter, r *http.Request) {
	a.renderWithDefaultLayout(w, http.StatusOK, "./templates/index.html.tmpl", nil)
}

// handleCreateCredentialRequest kicks off the 'authentication ceremony'
// (request credentials from an already-enrolled key)
func (a *App) handleCreateCredentialRequest(w http.ResponseWriter, r *http.Request) {
	session, err := a.session(r)
	if err != nil {
		a.logger.WithError(err).Error()
		w.WriteHeader(http.StatusInternalServerError)
		return
	}

	// No user lookup is done here to avoid username enumeration:
	// https://w3c.github.io/webauthn/#sctn-username-enumeration
	challenge := make([]byte, challengeBytesLength)
	if _, err := rand.Read(challenge); err != nil {
		a.logger.WithError(err).Error()
		w.WriteHeader(http.StatusInternalServerError)
		return
	}
	session.Values[sessionChallengeKey] = challenge

	if err := session.Save(r, w); err != nil {
		a.logger.WithError(err).Error()
		w.WriteHeader(http.StatusInternalServerError)
		return
	}

	body := &PublicKeyCredentialRequestOptions{
		Challenge:        challenge,
		UserVerification: UserVerificationPreferred, // TODO: Make Required
	}

	w.WriteHeader(http.StatusCreated)
	w.Header().Set("content-type", "application/json")
	if err := json.NewEncoder(w).Encode(body); err != nil {
		a.logger.WithError(err).Error()
		w.WriteHeader(http.StatusInternalServerError)
		return
	}
}

// handleCreateCredential kicks off the 'registration ceremony' (enroll a key
// for a logged in user)
func (a *App) handleCreateCredential(w http.ResponseWriter, r *http.Request) {
	// TODO: Somehow authenticate the user using upstream connector

	session, err := a.session(r)
	if err != nil {
		a.logger.WithError(err).Error()
		w.WriteHeader(http.StatusInternalServerError)
		return
	}

	// No user lookup is done here to avoid username enumeration:
	// https://w3c.github.io/webauthn/#sctn-username-enumeration
	challenge := make([]byte, challengeBytesLength)
	if _, err := rand.Read(challenge); err != nil {
		a.logger.WithError(err).Error()
		w.WriteHeader(http.StatusInternalServerError)
		return
	}
	session.Values[sessionChallengeKey] = challenge

	if err := session.Save(r, w); err != nil {
		a.logger.WithError(err).Error()
		w.WriteHeader(http.StatusInternalServerError)
		return
	}

	body := &PublicKeyCredentialCreationOptions{
		RP: PublicKeyCredentialRpEntity{
			Name: a.relyingPartyName,
		},
		User: PublicKeyCredentialUserEntity{
			Id:          []byte("TODO"),
			Name:        "TODO",
			DisplayName: "TODO",
		},
		Challenge:        challenge,
		PubKeyCredParams: acceptablePubKeyCredParams,
		AuthenticatorSelection: AuthenticatorSelectionCriteria{
			RequireResidentKey: true,
			UserVerification:   UserVerificationPreferred, // TODO: Make required
		},
		Attestation: AttestationConveyancePreferenceNone, // TODO: Is this right?
	}

	w.WriteHeader(http.StatusCreated)
	w.Header().Set("content-type", "application/json")
	if err := json.NewEncoder(w).Encode(body); err != nil {
		a.logger.WithError(err).Error()
		w.WriteHeader(http.StatusInternalServerError)
		return
	}
}

func (a *App) renderWithDefaultLayout(w http.ResponseWriter, code int, filename string, data interface{}) {
	t, err := template.ParseFiles("./templates/layouts/default.html.tmpl", filename)
	if err != nil {
		a.logger.WithError(err).Error()
		http.Error(w, "failed to parse templates", http.StatusInternalServerError)
		return
	}

	w.WriteHeader(code)
	if err := t.Execute(w, data); err != nil {
		a.logger.WithError(err).Error()
		http.Error(w, "failed to execute template", http.StatusInternalServerError)
		return
	}
}

func (a *App) session(r *http.Request) (*sessions.Session, error) {
	session, err := a.sstore.Get(r, sessionName)
	if err != nil {
		if session != nil && session.IsNew {
			// If the cookie was tampered with or is otherwise invalid, Get() will return
			// both a new (empty) session _and_ an error. We're OK with just using the
			// empty session in that case. This mostly happens locally when developers
			// may regenerate the cookie secret/encryption key often.
			a.logger.WithError(err).Info("Session decoding failed, a new empty session will be used")
			err = nil
		}
	}
	return session, err
}<|MERGE_RESOLUTION|>--- conflicted
+++ resolved
@@ -8,6 +8,7 @@
 
 	"github.com/gorilla/mux"
 	"github.com/gorilla/sessions"
+	"github.com/heroku/deci/internal/storage"
 	"github.com/sirupsen/logrus"
 )
 
@@ -47,30 +48,19 @@
 )
 
 type App struct {
-<<<<<<< HEAD
-	logger logrus.FieldLogger
-	sstore sessions.Store
-=======
 	logger           logrus.FieldLogger
 	sstore           sessions.Store
 	storage          storage.Storage
 	relyingPartyName string
->>>>>>> 1fb9742e
 
 	router *mux.Router
 }
 
-func NewApp(logger logrus.FieldLogger, sstore sessions.Store) *App {
+func NewApp(logger logrus.FieldLogger, cfg *Config, sstore sessions.Store) (*App, error) {
 	a := &App{
-<<<<<<< HEAD
-		logger: logger,
-		sstore: sstore,
-=======
 		logger:           logger,
 		sstore:           sstore,
 		relyingPartyName: cfg.RelyingPartyName,
-		now:              time.Now,
->>>>>>> 1fb9742e
 	}
 
 	router := mux.NewRouter()
@@ -80,7 +70,7 @@
 	router.HandleFunc("/credentials", a.handleCreateCredential).Methods("POST")
 
 	a.router = router
-	return a
+	return a, nil
 }
 
 func (a *App) ServeHTTP(w http.ResponseWriter, r *http.Request) {
